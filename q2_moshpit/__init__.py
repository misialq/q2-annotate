--- conflicted
+++ resolved
@@ -6,6 +6,7 @@
 # The full license is in the file LICENSE, distributed with this software.
 # ----------------------------------------------------------------------------
 
+from . import abundance
 from . import busco
 from . import eggnog
 from . import partition
@@ -20,15 +21,7 @@
     helpers as kraken_helpers
 )
 from .metabat2 import metabat2
-<<<<<<< HEAD
 from ._utils import get_feature_lengths
-=======
-from . import prodigal
-from . import eggnog
-from . import busco
-from . import partition
-from . import abundance
->>>>>>> 76633161
 
 __version__ = get_versions()['version']
 del get_versions
@@ -36,10 +29,7 @@
 __all__ = [
     'metabat2', 'bracken', 'kraken_class', 'kraken_db',
     'kaiju_class', 'kaiju_db', 'dereplicate_mags', 'eggnog',
-<<<<<<< HEAD
     'busco', 'prodigal', 'kraken_helpers', 'partition',
-    'get_feature_lengths', 'filter_derep_mags', 'filter_mags'
-=======
-    'busco', 'prodigal', 'helpers', 'partition', 'abundance'
->>>>>>> 76633161
+    'get_feature_lengths', 'filter_derep_mags', 'filter_mags',
+    'abundance'
 ]